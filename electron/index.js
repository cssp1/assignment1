const { app, BrowserWindow, dialog } = require('electron');
const electronLocalshortcut = require('electron-localshortcut');

<<<<<<< HEAD
function createWindow () {
  // Create the browser window.
  let win = new BrowserWindow({
    width: 1600,
    height: 1000,
    webPreferences: {
      nodeIntegration: true
    }
  })
  win.setFullScreen(true);
  win.on('closed', () => {
    win = null
  })

  // and load the index.html of the app.
  win.loadURL('https://www.battlehouse.com/play/firestrike/', {userAgent: 'bh_electron_windows'})
  //win.loadURL('http://localhost:9091', {userAgent: 'bh_electron_windows'})
  win.once('ready-to-show', () => {
    win.show()
  })
=======
// this fullscreen window always shows the main game page
function createGameWindow () {
    // use game_win as the BrowserWindow object that holds the main game interface
    let game_win = new BrowserWindow({
        webPreferences: { nodeIntegration: true },
        frame: false
    })
    game_win.setFullScreen(true); // sets full screen
    game_win.on('closed', () => {
        game_win = null; // clears memory when the window is closed
    })

    // this keypress listener will open the menu when the appropriate keys are pressed
    electronLocalshortcut.register(game_win, 'Esc', () => {
        app.whenReady().then(createMenuWindow) // launch the menu page (local, compiled into the distributed package)
    });

    // set the URL the game will load. Must be changed before compiling
    // also be sure to change the userAgent value to the distribution channel (bh_electron_kartridge, bh_electron_steam, etc)
    game_win.loadURL('https://www.battlehouse.com/play/firestrike/', {userAgent: 'bh_electron_windows'})
    //game_win.loadURL('http://localhost:9091', {userAgent: 'bh_electron_windows'})

    // waits until app is ready, then shows the window
    game_win.once('ready-to-show', () => {
        game_win.show();
    })
}

// this window will display a local settings menu and include account and exit controls
function createMenuWindow () {
    // use menu_win as the BrowserWindow object that holds the menu interface
    let menu_win = new BrowserWindow({ frame: false })
    menu_win.setFullScreen(true); // sets full screen
    menu_win.on('closed', () => {
        menu_win = null;
    })
    electronLocalshortcut.register(menu_win, 'Esc', () => {
        menu_win.close();
        //app.quit();
    });

    // url for the menu controls (placeholder for now).
    menu_win.loadURL('https://www.google.com/', {userAgent: 'bh_electron_windows'})
    menu_win.once('ready-to-show', () => {
        menu_win.show();
    })
>>>>>>> 2763070b
}

app.whenReady().then(createGameWindow) // launches the main game when everything is ready -- this should probably launch the menu/welcome screen instead
app.on('window-all-closed', () => {
  app.quit();
})<|MERGE_RESOLUTION|>--- conflicted
+++ resolved
@@ -1,28 +1,6 @@
 const { app, BrowserWindow, dialog } = require('electron');
 const electronLocalshortcut = require('electron-localshortcut');
 
-<<<<<<< HEAD
-function createWindow () {
-  // Create the browser window.
-  let win = new BrowserWindow({
-    width: 1600,
-    height: 1000,
-    webPreferences: {
-      nodeIntegration: true
-    }
-  })
-  win.setFullScreen(true);
-  win.on('closed', () => {
-    win = null
-  })
-
-  // and load the index.html of the app.
-  win.loadURL('https://www.battlehouse.com/play/firestrike/', {userAgent: 'bh_electron_windows'})
-  //win.loadURL('http://localhost:9091', {userAgent: 'bh_electron_windows'})
-  win.once('ready-to-show', () => {
-    win.show()
-  })
-=======
 // this fullscreen window always shows the main game page
 function createGameWindow () {
     // use game_win as the BrowserWindow object that holds the main game interface
@@ -69,7 +47,6 @@
     menu_win.once('ready-to-show', () => {
         menu_win.show();
     })
->>>>>>> 2763070b
 }
 
 app.whenReady().then(createGameWindow) // launches the main game when everything is ready -- this should probably launch the menu/welcome screen instead
